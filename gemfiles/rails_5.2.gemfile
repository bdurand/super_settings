# This file was generated by Appraisal

source "https://rubygems.org"

gem "rails", "~> 5.2.0"
gem "rspec-rails", "~> 4.1"
gem "sqlite3", "~> 1.3.0"
gem "redis"
<<<<<<< HEAD
=======
gem "connection_pool"
>>>>>>> f1bba300
gem "webmock"

group :development, :test do
  gem "dotenv-rails"
  gem "appraisal"
  gem "standard", "~>1.0"
end

gemspec path: "../"<|MERGE_RESOLUTION|>--- conflicted
+++ resolved
@@ -6,10 +6,7 @@
 gem "rspec-rails", "~> 4.1"
 gem "sqlite3", "~> 1.3.0"
 gem "redis"
-<<<<<<< HEAD
-=======
 gem "connection_pool"
->>>>>>> f1bba300
 gem "webmock"
 
 group :development, :test do
