name: Continuous Integration
on:
  push:
    branches:
      - main
      - actions-*
    tags:
      - v*
  pull_request:
  workflow_dispatch:

env:
  BUNDLE_CLEAN: "true"
  BUNDLE_PATH: vendor/bundle
  BUNDLE_JOBS: 3
  BUNDLE_RETRY: 3
  TEST_REDIS_URL: default
  TEST_S3_URL: default
  TEST_MONGODB_URL: default
jobs:
  specs:
    name: ruby-${{ matrix.ruby }} ${{ matrix.appraisal }}
    runs-on: ubuntu-latest
    services:
      redis:
        image: redis
        ports:
          - 6379:6379
        options: >-
          --health-cmd "redis-cli ping"
          --health-interval 10s
          --health-timeout 5s
          --health-retries 5
      minio:
        image: minio/minio:edge-cicd
        ports:
          - 9000:9000
        env:
          MINIO_ROOT_USER: accesskey
          MINIO_ROOT_PASSWORD: secretkey
        options: >-
          --health-cmd "curl -f http://localhost:9000/minio/health/live"
          --health-interval 10s
          --health-timeout 5s
          --health-retries 5
      mongodb:
        image: mongo
        ports:
          - 27017:27017
        options: >-
<<<<<<< HEAD
          --health-cmd "mongo --eval 'db.runCommand({ ping: 1 })'"
=======
          --health-cmd "echo 'db.runCommand("ping").ok' | mongosh --quiet"
>>>>>>> 2a9f6679
          --health-interval 10s
          --health-timeout 5s
          --health-retries 5

    strategy:
      fail-fast: false
      matrix:
        include:
          - ruby: "ruby"
            standardrb: true
          - ruby: "ruby"
            appraisal: "no_extensions"
          - ruby: "3.3"
            appraisal: "rails_7.2"
          - ruby: "3.1"
            appraisal: "rails_7.0"
          - ruby: "3.0"
            appraisal: "rails_6.1"
          - ruby: "2.7"
            appraisal: "rails_6.0"
          - ruby: "2.6"
            appraisal: "rails_5.2"
    env:
      BUNDLE_GEMFILE: ${{ matrix.gemfile }}
    steps:
      - name: Checkout
        uses: actions/checkout@v4
      - name: Set up Ruby ${{ matrix.ruby }}
        uses: ruby/setup-ruby@v1
        with:
          ruby-version: ${{ matrix.ruby }}
      - name: Setup bundler
        if: matrix.bundler != ''
        run: |
          gem uninstall bundler --all
          gem install bundler --no-document --version ${{ matrix.bundler }}
      - name: Set Appraisal bundle
        if: matrix.appraisal != '' && matrix.gemfile == ''
        run: |
          echo "using gemfile gemfiles/${{ matrix.appraisal }}.gemfile"
          bundle config set gemfile "gemfiles/${{ matrix.appraisal }}.gemfile"
          cat gemfiles/${{ matrix.appraisal }}.gemfile
      - name: Install bundle
        run: |
          bundle update
      - name: Run specs
        env:
          FERRUM_PROCESS_TIMEOUT: "30"
        run:  bundle exec rake spec
      - name: Run standardrb
        if:   matrix.standardrb == true
        run:  bundle exec rake standard<|MERGE_RESOLUTION|>--- conflicted
+++ resolved
@@ -48,11 +48,7 @@
         ports:
           - 27017:27017
         options: >-
-<<<<<<< HEAD
-          --health-cmd "mongo --eval 'db.runCommand({ ping: 1 })'"
-=======
           --health-cmd "echo 'db.runCommand("ping").ok' | mongosh --quiet"
->>>>>>> 2a9f6679
           --health-interval 10s
           --health-timeout 5s
           --health-retries 5
