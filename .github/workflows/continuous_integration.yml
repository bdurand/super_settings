--- conflicted
+++ resolved
@@ -42,7 +42,6 @@
           --health-interval 10s
           --health-timeout 5s
           --health-retries 5
-<<<<<<< HEAD
       mongodb:
         image: mongo
         ports:
@@ -52,8 +51,7 @@
           --health-interval 10s
           --health-timeout 5s
           --health-retries 5
-=======
->>>>>>> 6b02c1fe
+
     strategy:
       fail-fast: false
       matrix:
