# frozen_string_literal: true

module SuperSettings
  # Cache that stores the settings in memory so they can be looked up without any
  # network overhead. All of the settings will be loaded in the cache and the database
  # will only be checked every few seconds for changes so that lookups are very fast.
  #
  # The cache is thread safe and it ensures that only a single thread will ever be
  # trying to update the cache at a time to avoid any dog piling effects.
  class LocalCache
    # @private
    NOT_DEFINED = Object.new.freeze
    private_constant :NOT_DEFINED

    # @private
    DRIFT_FACTOR = 10
    private_constant :DRIFT_FACTOR

    # Number of seconds that the cache will be considered fresh. The database will only be
    # checked for changed settings at most this often.
    attr_reader :refresh_interval

    # @parem refresh_interval [Numeric] number of seconds to wait between checking for setting updates
    def initialize(refresh_interval:)
      @refresh_interval = refresh_interval
      @lock = Mutex.new
      reset
    end

    # Get a setting value from the cache.
    #
    # This method will periodically check the cache for freshness and update the cache from
    # the database if there are any differences.
    #
    # Cache misses will be stored in the cache so that a request for a missing setting does not
    # hit the database every time. This does mean that that you should not call this method with
    # a large number of dynamically generated keys since that could lead to memory bloat.
    #
    # @param key [String, Symbol] setting key
    def [](key)
      ensure_cache_up_to_date!
      key = key.to_s
      value = @cache[key]

      if value.nil? && !@cache.include?(key)
        if @refreshing
          value = NOT_DEFINED
        else
          setting = Setting.find_by_key(key)
          value = (setting ? setting.value : NOT_DEFINED)
          # Guard against caching too many cache missees; at some point it's better to slam
          # the database rather than run out of memory.
          if setting || @cache.size < 100_000
            @lock.synchronize do
              # For case where one thread could be iterating over the cache while it's updated causing an error
              @cache = @cache.merge(key => value).freeze
            end
          end
        end
      end

      return nil if value == NOT_DEFINED
      value
    end

    # Check if the cache includes a key. Note that this will return true if you have tried
    # to fetch a non-existent key since the cache will store that as undefined. This method
    # is provided for testing purposes.
    #
    # @api private
    # @param key [String, Symbol] setting key
    # @return [Boolean]
    def include?(key)
      @cache.include?(key.to_s)
    end

    # Get the number of entries in the cache. Note that this will include cache misses as well.
    #
    # @api private
    # @return the number of entries in the cache.
    def size
      ensure_cache_up_to_date!
      @cache.size
    end

    # Return the cached settings as a key/value hash. Calling this method will load the cache
    # with the settings if they have not already been loaded.
    #
    # @return [Hash]
    def to_h
      ensure_cache_up_to_date!
      hash = {}
      @cache.each do |key, data|
        value, _ = data
        hash[key] = value unless value == NOT_DEFINED
      end
      hash
    end

    # Return true if the cache has already been loaded from the database.
    #
    # @return [Boolean]
    def loaded?
      !!@last_refreshed
    end

    # Load all the settings from the database into the cache.
    def load_settings(asynchronous = false)
      return if @refreshing

      @lock.synchronize do
        return if @refreshing
        @refreshing = true
        @next_check_at = Time.now + @refresh_interval
      end

      load_block = lambda do
        begin
          values = {}
          start_time = Time.now
<<<<<<< HEAD
          Setting.active_settings.each do |setting|
            values[setting.key] = setting.value.freeze
=======
          Setting.storage.with_connection do
            Setting.active_settings.each do |setting|
              values[setting.key] = setting.value.freeze
            end
>>>>>>> f1bba300
          end
          set_cache_values(start_time) { values }
        ensure
          @refreshing = false
        end
      end

      if asynchronous
        Thread.new(&load_block)
      else
        load_block.call
      end
    end

    # Load only settings that have changed since the last load.
    def refresh(asynchronous = false)
      last_refresh_time = @last_refreshed
      return if last_refresh_time.nil?
      return if @refreshing

      @lock.synchronize do
        return if @refreshing
        @next_check_at = Time.now + @refresh_interval
        return if @cache.empty?
        @refreshing = true
      end

      refresh_block = lambda do
        begin
<<<<<<< HEAD
          last_db_update = Setting.last_updated_at
          if last_db_update.nil? || last_db_update >= last_refresh_time - 1
            merge_load(last_refresh_time)
=======
          Setting.storage.with_connection do
            last_db_update = Setting.last_updated_at
            if last_db_update.nil? || last_db_update >= last_refresh_time - 1
              merge_load(last_refresh_time)
            end
>>>>>>> f1bba300
          end
        ensure
          @refreshing = false
        end
      end

      if asynchronous
        Thread.new(&refresh_block)
      else
        refresh_block.call
      end
    end

    # Reset the cache to an unloaded state.
    def reset
      @lock.synchronize do
        @cache = {}.freeze
        @last_refreshed = nil
        @next_check_at = Time.now + @refresh_interval
        @refreshing = false
      end
    end

    # Set the number of seconds to wait between cache refresh checks.
    #
    # @param seconds [Numeric]
    def refresh_interval=(seconds)
      @lock.synchronize do
        @refresh_interval = seconds.to_f
        @next_check_at = Time.now + @refresh_interval if @next_check_at > Time.now + @refresh_interval
      end
    end

    # Update a single setting directly into the cache.
    # @api private
    def update_setting(setting)
      return if setting.key.blank?
      @lock.synchronize do
        @cache = @cache.merge(setting.key => setting.value)
      end
    end

    # Wait for the settings to be loaded if a new load was triggered. This can happen asynchronously.
    # @api private
    def wait_for_load
      loop do
        return unless @refreshing
        sleep(0.001)
      end
    end

    private

    # Load just the settings have that changed since the specified timestamp.
    def merge_load(last_refresh_time)
      changed_settings = {}
      start_time = Time.now
      Setting.updated_since(last_refresh_time - 1).each do |setting|
        value = (setting.deleted? ? NOT_DEFINED : setting.value)
        changed_settings[setting.key] = value
      end
      set_cache_values(start_time) { @cache.merge(changed_settings) }
    end

    # Check that cache has update to date data in it. If it doesn't, then sync the
    # cache with the database.
    def ensure_cache_up_to_date!
      if @last_refreshed.nil?
        # Abort if another thread is already calling load_settings
        previous_cache_id = @cache.object_id
        @lock.synchronize do
          return unless previous_cache_id == @cache.object_id
        end
        load_settings(true)
      elsif Time.now >= @next_check_at
        refresh(true)
      end
    end

    # Synchronized method for setting cache and sync meta data.
    def set_cache_values(refreshed_at_time, &block)
      @lock.synchronize do
        @last_refreshed = refreshed_at_time
        @refreshing = false
        @cache = block.call.freeze
      end
    end
  end
end<|MERGE_RESOLUTION|>--- conflicted
+++ resolved
@@ -118,15 +118,10 @@
         begin
           values = {}
           start_time = Time.now
-<<<<<<< HEAD
-          Setting.active_settings.each do |setting|
-            values[setting.key] = setting.value.freeze
-=======
           Setting.storage.with_connection do
             Setting.active_settings.each do |setting|
               values[setting.key] = setting.value.freeze
             end
->>>>>>> f1bba300
           end
           set_cache_values(start_time) { values }
         ensure
@@ -156,17 +151,11 @@
 
       refresh_block = lambda do
         begin
-<<<<<<< HEAD
-          last_db_update = Setting.last_updated_at
-          if last_db_update.nil? || last_db_update >= last_refresh_time - 1
-            merge_load(last_refresh_time)
-=======
           Setting.storage.with_connection do
             last_db_update = Setting.last_updated_at
             if last_db_update.nil? || last_db_update >= last_refresh_time - 1
               merge_load(last_refresh_time)
             end
->>>>>>> f1bba300
           end
         ensure
           @refreshing = false
