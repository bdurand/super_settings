source "https://rubygems.org"

gemspec

gem "rails"
gem "rspec-rails", "~> 4.1"
gem "sqlite3"
gem "redis"
<<<<<<< HEAD
=======
gem "connection_pool"
>>>>>>> f1bba300
gem "webmock"

group :development, :test do
  gem "dotenv-rails"
  gem "appraisal"
  gem "standard", "~>1.0"
end<|MERGE_RESOLUTION|>--- conflicted
+++ resolved
@@ -6,10 +6,7 @@
 gem "rspec-rails", "~> 4.1"
 gem "sqlite3"
 gem "redis"
-<<<<<<< HEAD
-=======
 gem "connection_pool"
->>>>>>> f1bba300
 gem "webmock"
 
 group :development, :test do
